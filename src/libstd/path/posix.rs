--- conflicted
+++ resolved
@@ -17,12 +17,8 @@
 use io::Writer;
 use iter::{AdditiveIterator, Extend};
 use iter::{Iterator, IteratorExt, Map};
-<<<<<<< HEAD
-use prelude::v1::Index;
-use kinds::Sized;
-=======
+use ops::Index;
 use marker::Sized;
->>>>>>> 9f07d055
 use option::Option::{self, Some, None};
 use slice::{AsSlice, Split, SliceExt, SliceConcatExt};
 use str::{self, FromStr, StrExt};
