--- conflicted
+++ resolved
@@ -79,12 +79,11 @@
             hir::ExprClosure(cc, _, body_id, _, is_generator) => {
                 let body = self.fcx.tcx.hir.body(body_id);
                 self.visit_body(body);
-<<<<<<< HEAD
-                self.fcx.analyze_closure(expr.id, expr.span, body, cc,
+                self.fcx.analyze_closure((expr.id, expr.hir_id),
+                                         expr.span,
+                                         body,
+                                         cc,
                                          is_generator);
-=======
-                self.fcx.analyze_closure((expr.id, expr.hir_id), expr.span, body, cc);
->>>>>>> 56fe3b2a
             }
 
             _ => { }
@@ -107,26 +106,19 @@
 
         debug!("analyze_closure(id={:?}, body.id={:?})", closure_node_id, body.id());
 
-<<<<<<< HEAD
-        let infer_kind = if gen { false } else {
-            match self.tables.borrow_mut().closure_kinds.entry(id) {
+        let infer_kind = if gen {
+            false
+        } else {
+            match self.tables
+                      .borrow_mut()
+                      .closure_kinds_mut()
+                      .entry(closure_hir_id) {
                 Entry::Occupied(_) => false,
                 Entry::Vacant(entry) => {
-                    debug!("check_closure: adding closure {:?} as Fn", id);
+                    debug!("check_closure: adding closure {:?} as Fn", closure_node_id);
                     entry.insert((ty::ClosureKind::Fn, None));
                     true
                 }
-=======
-        let infer_kind = match self.tables
-                                   .borrow_mut()
-                                   .closure_kinds_mut()
-                                   .entry(closure_hir_id) {
-            Entry::Occupied(_) => false,
-            Entry::Vacant(entry) => {
-                debug!("check_closure: adding closure {:?} as Fn", closure_node_id);
-                entry.insert((ty::ClosureKind::Fn, None));
-                true
->>>>>>> 56fe3b2a
             }
         };
 
@@ -200,14 +192,9 @@
         // inference algorithm will reject it).
 
         // Extract the type variables UV0...UVn.
-<<<<<<< HEAD
-        let (def_id, closure_substs) = match self.node_ty(id).sty {
+        let (def_id, closure_substs) = match self.node_ty(closure_hir_id).sty {
             ty::TyClosure(def_id, substs) |
             ty::TyGenerator(def_id, substs, _) => (def_id, substs),
-=======
-        let (def_id, closure_substs) = match self.node_ty(closure_hir_id).sty {
-            ty::TyClosure(def_id, substs) => (def_id, substs),
->>>>>>> 56fe3b2a
             ref t => {
                 span_bug!(
                     span,
