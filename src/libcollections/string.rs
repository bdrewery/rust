// Copyright 2014 The Rust Project Developers. See the COPYRIGHT
// file at the top-level directory of this distribution and at
// http://rust-lang.org/COPYRIGHT.
//
// Licensed under the Apache License, Version 2.0 <LICENSE-APACHE or
// http://www.apache.org/licenses/LICENSE-2.0> or the MIT license
// <LICENSE-MIT or http://opensource.org/licenses/MIT>, at your
// option. This file may not be copied, modified, or distributed
// except according to those terms.
//
// ignore-lexer-test FIXME #15679

//! An owned, growable string that enforces that its contents are valid UTF-8.

#![stable(feature = "rust1", since = "1.0.0")]

use core::prelude::*;

use core::borrow::{Cow, IntoCow};
use core::default::Default;
use core::error::Error;
use core::fmt;
use core::hash;
use core::iter::FromIterator;
use core::mem;
use core::ops::{self, Deref, Add, Index};
use core::ptr;
use core::raw::Slice as RawSlice;
use unicode::str as unicode_str;
use unicode::str::Utf16Item;

use str::{self, CharRange, FromStr, Utf8Error};
use vec::{DerefVec, Vec, as_vec};

/// A growable string stored as a UTF-8 encoded buffer.
#[derive(Clone, PartialOrd, Eq, Ord)]
#[stable(feature = "rust1", since = "1.0.0")]
pub struct String {
    vec: Vec<u8>,
}

/// A possible error value from the `String::from_utf8` function.
<<<<<<< HEAD
#[stable(feature = "rust1", since = "1.0.0")]
=======
#[stable]
#[derive(Show)]
>>>>>>> 0430a43d
pub struct FromUtf8Error {
    bytes: Vec<u8>,
    error: Utf8Error,
}

/// A possible error value from the `String::from_utf16` function.
#[stable(feature = "rust1", since = "1.0.0")]
#[allow(missing_copy_implementations)]
#[derive(Show)]
pub struct FromUtf16Error(());

impl String {
    /// Creates a new string buffer initialized with the empty string.
    ///
    /// # Examples
    ///
    /// ```
    /// let mut s = String::new();
    /// ```
    #[inline]
    #[stable(feature = "rust1", since = "1.0.0")]
    pub fn new() -> String {
        String {
            vec: Vec::new(),
        }
    }

    /// Creates a new string buffer with the given capacity.
    /// The string will be able to hold exactly `capacity` bytes without
    /// reallocating. If `capacity` is 0, the string will not allocate.
    ///
    /// # Examples
    ///
    /// ```
    /// let mut s = String::with_capacity(10);
    /// ```
    #[inline]
    #[stable(feature = "rust1", since = "1.0.0")]
    pub fn with_capacity(capacity: uint) -> String {
        String {
            vec: Vec::with_capacity(capacity),
        }
    }

    /// Creates a new string buffer from the given string.
    ///
    /// # Examples
    ///
    /// ```
    /// let s = String::from_str("hello");
    /// assert_eq!(s.as_slice(), "hello");
    /// ```
    #[inline]
    #[unstable(feature = "collections",
               reason = "needs investigation to see if to_string() can match perf")]
    pub fn from_str(string: &str) -> String {
        String { vec: ::slice::SliceExt::to_vec(string.as_bytes()) }
    }

    /// Returns the vector as a string buffer, if possible, taking care not to
    /// copy it.
    ///
    /// # Failure
    ///
    /// If the given vector is not valid UTF-8, then the original vector and the
    /// corresponding error is returned.
    ///
    /// # Examples
    ///
    /// ```rust
    /// use std::str::Utf8Error;
    ///
    /// let hello_vec = vec![104, 101, 108, 108, 111];
    /// let s = String::from_utf8(hello_vec).unwrap();
    /// assert_eq!(s, "hello");
    ///
    /// let invalid_vec = vec![240, 144, 128];
    /// let s = String::from_utf8(invalid_vec).err().unwrap();
    /// assert_eq!(s.utf8_error(), Utf8Error::TooShort);
    /// assert_eq!(s.into_bytes(), vec![240, 144, 128]);
    /// ```
    #[inline]
    #[stable(feature = "rust1", since = "1.0.0")]
    pub fn from_utf8(vec: Vec<u8>) -> Result<String, FromUtf8Error> {
        match str::from_utf8(vec.as_slice()) {
            Ok(..) => Ok(String { vec: vec }),
            Err(e) => Err(FromUtf8Error { bytes: vec, error: e })
        }
    }

    /// Converts a vector of bytes to a new UTF-8 string.
    /// Any invalid UTF-8 sequences are replaced with U+FFFD REPLACEMENT CHARACTER.
    ///
    /// # Examples
    ///
    /// ```rust
    /// let input = b"Hello \xF0\x90\x80World";
    /// let output = String::from_utf8_lossy(input);
    /// assert_eq!(output.as_slice(), "Hello \u{FFFD}World");
    /// ```
    #[stable(feature = "rust1", since = "1.0.0")]
    pub fn from_utf8_lossy<'a>(v: &'a [u8]) -> CowString<'a> {
        let mut i = 0;
        match str::from_utf8(v) {
            Ok(s) => return Cow::Borrowed(s),
            Err(e) => {
                if let Utf8Error::InvalidByte(firstbad) = e {
                    i = firstbad;
                }
            }
        }

        static TAG_CONT_U8: u8 = 128u8;
        static REPLACEMENT: &'static [u8] = b"\xEF\xBF\xBD"; // U+FFFD in UTF-8
        let total = v.len();
        fn unsafe_get(xs: &[u8], i: uint) -> u8 {
            unsafe { *xs.get_unchecked(i) }
        }
        fn safe_get(xs: &[u8], i: uint, total: uint) -> u8 {
            if i >= total {
                0
            } else {
                unsafe_get(xs, i)
            }
        }

        let mut res = String::with_capacity(total);

        if i > 0 {
            unsafe {
                res.as_mut_vec().push_all(&v[..i])
            };
        }

        // subseqidx is the index of the first byte of the subsequence we're looking at.
        // It's used to copy a bunch of contiguous good codepoints at once instead of copying
        // them one by one.
        let mut subseqidx = i;

        while i < total {
            let i_ = i;
            let byte = unsafe_get(v, i);
            i += 1;

            macro_rules! error { () => ({
                unsafe {
                    if subseqidx != i_ {
                        res.as_mut_vec().push_all(&v[subseqidx..i_]);
                    }
                    subseqidx = i;
                    res.as_mut_vec().push_all(REPLACEMENT);
                }
            })}

            if byte < 128u8 {
                // subseqidx handles this
            } else {
                let w = unicode_str::utf8_char_width(byte);

                match w {
                    2 => {
                        if safe_get(v, i, total) & 192u8 != TAG_CONT_U8 {
                            error!();
                            continue;
                        }
                        i += 1;
                    }
                    3 => {
                        match (byte, safe_get(v, i, total)) {
                            (0xE0         , 0xA0 ... 0xBF) => (),
                            (0xE1 ... 0xEC, 0x80 ... 0xBF) => (),
                            (0xED         , 0x80 ... 0x9F) => (),
                            (0xEE ... 0xEF, 0x80 ... 0xBF) => (),
                            _ => {
                                error!();
                                continue;
                            }
                        }
                        i += 1;
                        if safe_get(v, i, total) & 192u8 != TAG_CONT_U8 {
                            error!();
                            continue;
                        }
                        i += 1;
                    }
                    4 => {
                        match (byte, safe_get(v, i, total)) {
                            (0xF0         , 0x90 ... 0xBF) => (),
                            (0xF1 ... 0xF3, 0x80 ... 0xBF) => (),
                            (0xF4         , 0x80 ... 0x8F) => (),
                            _ => {
                                error!();
                                continue;
                            }
                        }
                        i += 1;
                        if safe_get(v, i, total) & 192u8 != TAG_CONT_U8 {
                            error!();
                            continue;
                        }
                        i += 1;
                        if safe_get(v, i, total) & 192u8 != TAG_CONT_U8 {
                            error!();
                            continue;
                        }
                        i += 1;
                    }
                    _ => {
                        error!();
                        continue;
                    }
                }
            }
        }
        if subseqidx < total {
            unsafe {
                res.as_mut_vec().push_all(&v[subseqidx..total])
            };
        }
        Cow::Owned(res)
    }

    /// Decode a UTF-16 encoded vector `v` into a `String`, returning `None`
    /// if `v` contains any invalid data.
    ///
    /// # Examples
    ///
    /// ```rust
    /// // 𝄞music
    /// let mut v = &mut [0xD834, 0xDD1E, 0x006d, 0x0075,
    ///                   0x0073, 0x0069, 0x0063];
    /// assert_eq!(String::from_utf16(v).unwrap(),
    ///            "𝄞music".to_string());
    ///
    /// // 𝄞mu<invalid>ic
    /// v[4] = 0xD800;
    /// assert!(String::from_utf16(v).is_err());
    /// ```
    #[stable(feature = "rust1", since = "1.0.0")]
    pub fn from_utf16(v: &[u16]) -> Result<String, FromUtf16Error> {
        let mut s = String::with_capacity(v.len());
        for c in unicode_str::utf16_items(v) {
            match c {
                Utf16Item::ScalarValue(c) => s.push(c),
                Utf16Item::LoneSurrogate(_) => return Err(FromUtf16Error(())),
            }
        }
        Ok(s)
    }

    /// Decode a UTF-16 encoded vector `v` into a string, replacing
    /// invalid data with the replacement character (U+FFFD).
    ///
    /// # Examples
    ///
    /// ```rust
    /// // 𝄞mus<invalid>ic<invalid>
    /// let v = &[0xD834, 0xDD1E, 0x006d, 0x0075,
    ///           0x0073, 0xDD1E, 0x0069, 0x0063,
    ///           0xD834];
    ///
    /// assert_eq!(String::from_utf16_lossy(v),
    ///            "𝄞mus\u{FFFD}ic\u{FFFD}".to_string());
    /// ```
    #[inline]
    #[stable(feature = "rust1", since = "1.0.0")]
    pub fn from_utf16_lossy(v: &[u16]) -> String {
        unicode_str::utf16_items(v).map(|c| c.to_char_lossy()).collect()
    }

    /// Creates a new `String` from a length, capacity, and pointer.
    ///
    /// This is unsafe because:
    /// * We call `Vec::from_raw_parts` to get a `Vec<u8>`;
    /// * We assume that the `Vec` contains valid UTF-8.
    #[inline]
    #[stable(feature = "rust1", since = "1.0.0")]
    pub unsafe fn from_raw_parts(buf: *mut u8, length: uint, capacity: uint) -> String {
        String {
            vec: Vec::from_raw_parts(buf, length, capacity),
        }
    }

    /// Converts a vector of bytes to a new `String` without checking if
    /// it contains valid UTF-8. This is unsafe because it assumes that
    /// the UTF-8-ness of the vector has already been validated.
    #[inline]
    #[stable(feature = "rust1", since = "1.0.0")]
    pub unsafe fn from_utf8_unchecked(bytes: Vec<u8>) -> String {
        String { vec: bytes }
    }

    /// Return the underlying byte buffer, encoded as UTF-8.
    ///
    /// # Examples
    ///
    /// ```
    /// let s = String::from_str("hello");
    /// let bytes = s.into_bytes();
    /// assert_eq!(bytes, vec![104, 101, 108, 108, 111]);
    /// ```
    #[inline]
    #[stable(feature = "rust1", since = "1.0.0")]
    pub fn into_bytes(self) -> Vec<u8> {
        self.vec
    }

    /// Pushes the given string onto this string buffer.
    ///
    /// # Examples
    ///
    /// ```
    /// let mut s = String::from_str("foo");
    /// s.push_str("bar");
    /// assert_eq!(s.as_slice(), "foobar");
    /// ```
    #[inline]
    #[stable(feature = "rust1", since = "1.0.0")]
    pub fn push_str(&mut self, string: &str) {
        self.vec.push_all(string.as_bytes())
    }

    /// Returns the number of bytes that this string buffer can hold without
    /// reallocating.
    ///
    /// # Examples
    ///
    /// ```
    /// let s = String::with_capacity(10);
    /// assert!(s.capacity() >= 10);
    /// ```
    #[inline]
    #[stable(feature = "rust1", since = "1.0.0")]
    pub fn capacity(&self) -> uint {
        self.vec.capacity()
    }

    /// Reserves capacity for at least `additional` more bytes to be inserted
    /// in the given `String`. The collection may reserve more space to avoid
    /// frequent reallocations.
    ///
    /// # Panics
    ///
    /// Panics if the new capacity overflows `uint`.
    ///
    /// # Examples
    ///
    /// ```
    /// let mut s = String::new();
    /// s.reserve(10);
    /// assert!(s.capacity() >= 10);
    /// ```
    #[inline]
    #[stable(feature = "rust1", since = "1.0.0")]
    pub fn reserve(&mut self, additional: uint) {
        self.vec.reserve(additional)
    }

    /// Reserves the minimum capacity for exactly `additional` more bytes to be
    /// inserted in the given `String`. Does nothing if the capacity is already
    /// sufficient.
    ///
    /// Note that the allocator may give the collection more space than it
    /// requests. Therefore capacity can not be relied upon to be precisely
    /// minimal. Prefer `reserve` if future insertions are expected.
    ///
    /// # Panics
    ///
    /// Panics if the new capacity overflows `uint`.
    ///
    /// # Examples
    ///
    /// ```
    /// let mut s = String::new();
    /// s.reserve(10);
    /// assert!(s.capacity() >= 10);
    /// ```
    #[inline]
    #[stable(feature = "rust1", since = "1.0.0")]
    pub fn reserve_exact(&mut self, additional: uint) {
        self.vec.reserve_exact(additional)
    }

    /// Shrinks the capacity of this string buffer to match its length.
    ///
    /// # Examples
    ///
    /// ```
    /// let mut s = String::from_str("foo");
    /// s.reserve(100);
    /// assert!(s.capacity() >= 100);
    /// s.shrink_to_fit();
    /// assert_eq!(s.capacity(), 3);
    /// ```
    #[inline]
    #[stable(feature = "rust1", since = "1.0.0")]
    pub fn shrink_to_fit(&mut self) {
        self.vec.shrink_to_fit()
    }

    /// Adds the given character to the end of the string.
    ///
    /// # Examples
    ///
    /// ```
    /// let mut s = String::from_str("abc");
    /// s.push('1');
    /// s.push('2');
    /// s.push('3');
    /// assert_eq!(s.as_slice(), "abc123");
    /// ```
    #[inline]
    #[stable(feature = "rust1", since = "1.0.0")]
    pub fn push(&mut self, ch: char) {
        if (ch as u32) < 0x80 {
            self.vec.push(ch as u8);
            return;
        }

        let cur_len = self.len();
        // This may use up to 4 bytes.
        self.vec.reserve(4);

        unsafe {
            // Attempt to not use an intermediate buffer by just pushing bytes
            // directly onto this string.
            let slice = RawSlice {
                data: self.vec.as_ptr().offset(cur_len as int),
                len: 4,
            };
            let used = ch.encode_utf8(mem::transmute(slice)).unwrap_or(0);
            self.vec.set_len(cur_len + used);
        }
    }

    /// Works with the underlying buffer as a byte slice.
    ///
    /// # Examples
    ///
    /// ```
    /// let s = String::from_str("hello");
    /// let b: &[_] = &[104, 101, 108, 108, 111];
    /// assert_eq!(s.as_bytes(), b);
    /// ```
    #[inline]
    #[stable(feature = "rust1", since = "1.0.0")]
    pub fn as_bytes<'a>(&'a self) -> &'a [u8] {
        self.vec.as_slice()
    }

    /// Shortens a string to the specified length.
    ///
    /// # Panics
    ///
    /// Panics if `new_len` > current length,
    /// or if `new_len` is not a character boundary.
    ///
    /// # Examples
    ///
    /// ```
    /// let mut s = String::from_str("hello");
    /// s.truncate(2);
    /// assert_eq!(s.as_slice(), "he");
    /// ```
    #[inline]
    #[stable(feature = "rust1", since = "1.0.0")]
    pub fn truncate(&mut self, new_len: uint) {
        assert!(self.is_char_boundary(new_len));
        self.vec.truncate(new_len)
    }

    /// Removes the last character from the string buffer and returns it.
    /// Returns `None` if this string buffer is empty.
    ///
    /// # Examples
    ///
    /// ```
    /// let mut s = String::from_str("foo");
    /// assert_eq!(s.pop(), Some('o'));
    /// assert_eq!(s.pop(), Some('o'));
    /// assert_eq!(s.pop(), Some('f'));
    /// assert_eq!(s.pop(), None);
    /// ```
    #[inline]
    #[stable(feature = "rust1", since = "1.0.0")]
    pub fn pop(&mut self) -> Option<char> {
        let len = self.len();
        if len == 0 {
            return None
        }

        let CharRange {ch, next} = self.char_range_at_reverse(len);
        unsafe {
            self.vec.set_len(next);
        }
        Some(ch)
    }

    /// Removes the character from the string buffer at byte position `idx` and
    /// returns it.
    ///
    /// # Warning
    ///
    /// This is an O(n) operation as it requires copying every element in the
    /// buffer.
    ///
    /// # Panics
    ///
    /// If `idx` does not lie on a character boundary, or if it is out of
    /// bounds, then this function will panic.
    ///
    /// # Examples
    ///
    /// ```
    /// let mut s = String::from_str("foo");
    /// assert_eq!(s.remove(0), 'f');
    /// assert_eq!(s.remove(1), 'o');
    /// assert_eq!(s.remove(0), 'o');
    /// ```
    #[inline]
    #[stable(feature = "rust1", since = "1.0.0")]
    pub fn remove(&mut self, idx: uint) -> char {
        let len = self.len();
        assert!(idx <= len);

        let CharRange { ch, next } = self.char_range_at(idx);
        unsafe {
            ptr::copy_memory(self.vec.as_mut_ptr().offset(idx as int),
                             self.vec.as_ptr().offset(next as int),
                             len - next);
            self.vec.set_len(len - (next - idx));
        }
        ch
    }

    /// Insert a character into the string buffer at byte position `idx`.
    ///
    /// # Warning
    ///
    /// This is an O(n) operation as it requires copying every element in the
    /// buffer.
    ///
    /// # Panics
    ///
    /// If `idx` does not lie on a character boundary or is out of bounds, then
    /// this function will panic.
    #[inline]
    #[stable(feature = "rust1", since = "1.0.0")]
    pub fn insert(&mut self, idx: uint, ch: char) {
        let len = self.len();
        assert!(idx <= len);
        assert!(self.is_char_boundary(idx));
        self.vec.reserve(4);
        let mut bits = [0; 4];
        let amt = ch.encode_utf8(&mut bits).unwrap();

        unsafe {
            ptr::copy_memory(self.vec.as_mut_ptr().offset((idx + amt) as int),
                             self.vec.as_ptr().offset(idx as int),
                             len - idx);
            ptr::copy_memory(self.vec.as_mut_ptr().offset(idx as int),
                             bits.as_ptr(),
                             amt);
            self.vec.set_len(len + amt);
        }
    }

    /// Views the string buffer as a mutable sequence of bytes.
    ///
    /// This is unsafe because it does not check
    /// to ensure that the resulting string will be valid UTF-8.
    ///
    /// # Examples
    ///
    /// ```
    /// let mut s = String::from_str("hello");
    /// unsafe {
    ///     let vec = s.as_mut_vec();
    ///     assert!(vec == &mut vec![104, 101, 108, 108, 111]);
    ///     vec.reverse();
    /// }
    /// assert_eq!(s.as_slice(), "olleh");
    /// ```
    #[inline]
    #[stable(feature = "rust1", since = "1.0.0")]
    pub unsafe fn as_mut_vec<'a>(&'a mut self) -> &'a mut Vec<u8> {
        &mut self.vec
    }

    /// Return the number of bytes in this string.
    ///
    /// # Examples
    ///
    /// ```
    /// let a = "foo".to_string();
    /// assert_eq!(a.len(), 3);
    /// ```
    #[inline]
    #[stable(feature = "rust1", since = "1.0.0")]
    pub fn len(&self) -> uint { self.vec.len() }

    /// Returns true if the string contains no bytes
    ///
    /// # Examples
    ///
    /// ```
    /// let mut v = String::new();
    /// assert!(v.is_empty());
    /// v.push('a');
    /// assert!(!v.is_empty());
    /// ```
    #[inline]
    #[stable(feature = "rust1", since = "1.0.0")]
    pub fn is_empty(&self) -> bool { self.len() == 0 }

    /// Truncates the string, returning it to 0 length.
    ///
    /// # Examples
    ///
    /// ```
    /// let mut s = "foo".to_string();
    /// s.clear();
    /// assert!(s.is_empty());
    /// ```
    #[inline]
    #[stable(feature = "rust1", since = "1.0.0")]
    pub fn clear(&mut self) {
        self.vec.clear()
    }
}

impl FromUtf8Error {
    /// Consume this error, returning the bytes that were attempted to make a
    /// `String` with.
    #[stable(feature = "rust1", since = "1.0.0")]
    pub fn into_bytes(self) -> Vec<u8> { self.bytes }

    /// Access the underlying UTF8-error that was the cause of this error.
    #[stable(feature = "rust1", since = "1.0.0")]
    pub fn utf8_error(&self) -> Utf8Error { self.error }
}

#[stable]
impl fmt::Display for FromUtf8Error {
    fn fmt(&self, f: &mut fmt::Formatter) -> fmt::Result {
        fmt::Display::fmt(&self.error, f)
    }
}

<<<<<<< HEAD
#[stable(feature = "rust1", since = "1.0.0")]
impl fmt::String for FromUtf8Error {
    fn fmt(&self, f: &mut fmt::Formatter) -> fmt::Result {
        fmt::String::fmt(&self.error, f)
    }
=======
#[stable]
impl Error for FromUtf8Error {
    fn description(&self) -> &str { "invalid utf-8" }
>>>>>>> 0430a43d
}

#[stable]
impl fmt::Display for FromUtf16Error {
    fn fmt(&self, f: &mut fmt::Formatter) -> fmt::Result {
        fmt::Display::fmt("invalid utf-16: lone surrogate found", f)
    }
}

<<<<<<< HEAD
#[stable(feature = "rust1", since = "1.0.0")]
impl fmt::String for FromUtf16Error {
    fn fmt(&self, f: &mut fmt::Formatter) -> fmt::Result {
        fmt::String::fmt("invalid utf-16: lone surrogate found", f)
    }
=======
#[stable]
impl Error for FromUtf16Error {
    fn description(&self) -> &str { "invalid utf-16" }
>>>>>>> 0430a43d
}

#[stable(feature = "rust1", since = "1.0.0")]
impl FromIterator<char> for String {
    fn from_iter<I:Iterator<Item=char>>(iterator: I) -> String {
        let mut buf = String::new();
        buf.extend(iterator);
        buf
    }
}

#[stable(feature = "rust1", since = "1.0.0")]
impl<'a> FromIterator<&'a str> for String {
    fn from_iter<I:Iterator<Item=&'a str>>(iterator: I) -> String {
        let mut buf = String::new();
        buf.extend(iterator);
        buf
    }
}

#[unstable(feature = "collections",
           reason = "waiting on Extend stabilization")]
impl Extend<char> for String {
    fn extend<I:Iterator<Item=char>>(&mut self, mut iterator: I) {
        let (lower_bound, _) = iterator.size_hint();
        self.reserve(lower_bound);
        for ch in iterator {
            self.push(ch)
        }
    }
}

#[unstable(feature = "collections",
           reason = "waiting on Extend stabilization")]
impl<'a> Extend<&'a str> for String {
    fn extend<I: Iterator<Item=&'a str>>(&mut self, mut iterator: I) {
        // A guess that at least one byte per iterator element will be needed.
        let (lower_bound, _) = iterator.size_hint();
        self.reserve(lower_bound);
        for s in iterator {
            self.push_str(s)
        }
    }
}

#[stable(feature = "rust1", since = "1.0.0")]
impl PartialEq for String {
    #[inline]
    fn eq(&self, other: &String) -> bool { PartialEq::eq(&**self, &**other) }
    #[inline]
    fn ne(&self, other: &String) -> bool { PartialEq::ne(&**self, &**other) }
}

macro_rules! impl_eq {
    ($lhs:ty, $rhs: ty) => {
        #[stable(feature = "rust1", since = "1.0.0")]
        impl<'a> PartialEq<$rhs> for $lhs {
            #[inline]
            fn eq(&self, other: &$rhs) -> bool { PartialEq::eq(&**self, &**other) }
            #[inline]
            fn ne(&self, other: &$rhs) -> bool { PartialEq::ne(&**self, &**other) }
        }

        #[stable(feature = "rust1", since = "1.0.0")]
        impl<'a> PartialEq<$lhs> for $rhs {
            #[inline]
            fn eq(&self, other: &$lhs) -> bool { PartialEq::eq(&**self, &**other) }
            #[inline]
            fn ne(&self, other: &$lhs) -> bool { PartialEq::ne(&**self, &**other) }
        }

    }
}

impl_eq! { String, &'a str }
impl_eq! { CowString<'a>, String }

#[stable(feature = "rust1", since = "1.0.0")]
impl<'a, 'b> PartialEq<&'b str> for CowString<'a> {
    #[inline]
    fn eq(&self, other: &&'b str) -> bool { PartialEq::eq(&**self, &**other) }
    #[inline]
    fn ne(&self, other: &&'b str) -> bool { PartialEq::ne(&**self, &**other) }
}

#[stable(feature = "rust1", since = "1.0.0")]
impl<'a, 'b> PartialEq<CowString<'a>> for &'b str {
    #[inline]
    fn eq(&self, other: &CowString<'a>) -> bool { PartialEq::eq(&**self, &**other) }
    #[inline]
    fn ne(&self, other: &CowString<'a>) -> bool { PartialEq::ne(&**self, &**other) }
}

#[unstable(feature = "collections", reason = "waiting on Str stabilization")]
impl Str for String {
    #[inline]
    #[stable(feature = "rust1", since = "1.0.0")]
    fn as_slice<'a>(&'a self) -> &'a str {
        unsafe { mem::transmute(self.vec.as_slice()) }
    }
}

#[stable(feature = "rust1", since = "1.0.0")]
impl Default for String {
    #[inline]
    #[stable(feature = "rust1", since = "1.0.0")]
    fn default() -> String {
        String::new()
    }
}

<<<<<<< HEAD
#[stable(feature = "rust1", since = "1.0.0")]
impl fmt::String for String {
=======
#[stable]
impl fmt::Display for String {
>>>>>>> 0430a43d
    #[inline]
    fn fmt(&self, f: &mut fmt::Formatter) -> fmt::Result {
        fmt::Display::fmt(&**self, f)
    }
}

<<<<<<< HEAD
#[unstable(feature = "collections", reason = "waiting on fmt stabilization")]
impl fmt::Show for String {
=======
#[stable]
impl fmt::Debug for String {
>>>>>>> 0430a43d
    #[inline]
    fn fmt(&self, f: &mut fmt::Formatter) -> fmt::Result {
        fmt::Debug::fmt(&**self, f)
    }
}

#[unstable(feature = "collections", reason = "waiting on Hash stabilization")]
impl<H: hash::Writer + hash::Hasher> hash::Hash<H> for String {
    #[inline]
    fn hash(&self, hasher: &mut H) {
        (**self).hash(hasher)
    }
}

#[unstable(feature = "collections",
           reason = "recent addition, needs more experience")]
impl<'a> Add<&'a str> for String {
    type Output = String;

    #[inline]
    fn add(mut self, other: &str) -> String {
        self.push_str(other);
        self
    }
}

#[stable]
impl ops::Index<ops::Range<uint>> for String {
    type Output = str;
    #[inline]
    fn index(&self, index: &ops::Range<uint>) -> &str {
        &self[][*index]
    }
}
#[stable]
impl ops::Index<ops::RangeTo<uint>> for String {
    type Output = str;
    #[inline]
    fn index(&self, index: &ops::RangeTo<uint>) -> &str {
        &self[][*index]
    }
}
#[stable]
impl ops::Index<ops::RangeFrom<uint>> for String {
    type Output = str;
    #[inline]
    fn index(&self, index: &ops::RangeFrom<uint>) -> &str {
        &self[][*index]
    }
}
#[stable]
impl ops::Index<ops::FullRange> for String {
    type Output = str;
    #[inline]
    fn index(&self, _index: &ops::FullRange) -> &str {
        unsafe { mem::transmute(self.vec.as_slice()) }
    }
}

#[stable(feature = "rust1", since = "1.0.0")]
impl ops::Deref for String {
    type Target = str;

    #[inline]
    fn deref<'a>(&'a self) -> &'a str {
        unsafe { mem::transmute(&self.vec[]) }
    }
}

/// Wrapper type providing a `&String` reference via `Deref`.
#[unstable(feature = "collections")]
pub struct DerefString<'a> {
    x: DerefVec<'a, u8>
}

impl<'a> Deref for DerefString<'a> {
    type Target = String;

    #[inline]
    fn deref<'b>(&'b self) -> &'b String {
        unsafe { mem::transmute(&*self.x) }
    }
}

/// Convert a string slice to a wrapper type providing a `&String` reference.
///
/// # Examples
///
/// ```
/// use std::string::as_string;
///
/// fn string_consumer(s: String) {
///     assert_eq!(s, "foo".to_string());
/// }
///
/// let string = as_string("foo").clone();
/// string_consumer(string);
/// ```
#[unstable(feature = "collections")]
pub fn as_string<'a>(x: &'a str) -> DerefString<'a> {
    DerefString { x: as_vec(x.as_bytes()) }
}

impl FromStr for String {
    #[inline]
    fn from_str(s: &str) -> Option<String> {
        Some(String::from_str(s))
    }
}

/// A generic trait for converting a value to a string
pub trait ToString {
    /// Converts the value of `self` to an owned string
    fn to_string(&self) -> String;
}

impl<T: fmt::Display + ?Sized> ToString for T {
    #[inline]
    fn to_string(&self) -> String {
        use core::fmt::Writer;
        let mut buf = String::new();
        let _ = buf.write_fmt(format_args!("{}", self));
        buf.shrink_to_fit();
        buf
    }
}

impl IntoCow<'static, String, str> for String {
    #[inline]
    fn into_cow(self) -> CowString<'static> {
        Cow::Owned(self)
    }
}

impl<'a> IntoCow<'a, String, str> for &'a str {
    #[inline]
    fn into_cow(self) -> CowString<'a> {
        Cow::Borrowed(self)
    }
}

/// A clone-on-write string
#[stable(feature = "rust1", since = "1.0.0")]
pub type CowString<'a> = Cow<'a, String, str>;

impl<'a> Str for CowString<'a> {
    #[inline]
    fn as_slice<'b>(&'b self) -> &'b str {
        (**self).as_slice()
    }
}

impl fmt::Writer for String {
    #[inline]
    fn write_str(&mut self, s: &str) -> fmt::Result {
        self.push_str(s);
        Ok(())
    }
}

#[cfg(test)]
mod tests {
    use prelude::*;
    use test::Bencher;

    use str::Utf8Error;
    use core::iter::repeat;
    use super::{as_string, CowString};
    use core::ops::FullRange;

    #[test]
    fn test_as_string() {
        let x = "foo";
        assert_eq!(x, as_string(x).as_slice());
    }

    #[test]
    fn test_from_str() {
      let owned: Option<::std::string::String> = "string".parse();
      assert_eq!(owned.as_ref().map(|s| s.as_slice()), Some("string"));
    }

    #[test]
    fn test_unsized_to_string() {
        let s: &str = "abc";
        let _: String = (*s).to_string();
    }

    #[test]
    fn test_from_utf8() {
        let xs = b"hello".to_vec();
        assert_eq!(String::from_utf8(xs).unwrap(),
                   String::from_str("hello"));

        let xs = "ศไทย中华Việt Nam".as_bytes().to_vec();
        assert_eq!(String::from_utf8(xs).unwrap(),
                   String::from_str("ศไทย中华Việt Nam"));

        let xs = b"hello\xFF".to_vec();
        let err = String::from_utf8(xs).err().unwrap();
        assert_eq!(err.utf8_error(), Utf8Error::TooShort);
        assert_eq!(err.into_bytes(), b"hello\xff".to_vec());
    }

    #[test]
    fn test_from_utf8_lossy() {
        let xs = b"hello";
        let ys: CowString = "hello".into_cow();
        assert_eq!(String::from_utf8_lossy(xs), ys);

        let xs = "ศไทย中华Việt Nam".as_bytes();
        let ys: CowString = "ศไทย中华Việt Nam".into_cow();
        assert_eq!(String::from_utf8_lossy(xs), ys);

        let xs = b"Hello\xC2 There\xFF Goodbye";
        assert_eq!(String::from_utf8_lossy(xs),
                   String::from_str("Hello\u{FFFD} There\u{FFFD} Goodbye").into_cow());

        let xs = b"Hello\xC0\x80 There\xE6\x83 Goodbye";
        assert_eq!(String::from_utf8_lossy(xs),
                   String::from_str("Hello\u{FFFD}\u{FFFD} There\u{FFFD} Goodbye").into_cow());

        let xs = b"\xF5foo\xF5\x80bar";
        assert_eq!(String::from_utf8_lossy(xs),
                   String::from_str("\u{FFFD}foo\u{FFFD}\u{FFFD}bar").into_cow());

        let xs = b"\xF1foo\xF1\x80bar\xF1\x80\x80baz";
        assert_eq!(String::from_utf8_lossy(xs),
                   String::from_str("\u{FFFD}foo\u{FFFD}bar\u{FFFD}baz").into_cow());

        let xs = b"\xF4foo\xF4\x80bar\xF4\xBFbaz";
        assert_eq!(String::from_utf8_lossy(xs),
                   String::from_str("\u{FFFD}foo\u{FFFD}bar\u{FFFD}\u{FFFD}baz").into_cow());

        let xs = b"\xF0\x80\x80\x80foo\xF0\x90\x80\x80bar";
        assert_eq!(String::from_utf8_lossy(xs), String::from_str("\u{FFFD}\u{FFFD}\u{FFFD}\u{FFFD}\
                                               foo\u{10000}bar").into_cow());

        // surrogates
        let xs = b"\xED\xA0\x80foo\xED\xBF\xBFbar";
        assert_eq!(String::from_utf8_lossy(xs), String::from_str("\u{FFFD}\u{FFFD}\u{FFFD}foo\
                                               \u{FFFD}\u{FFFD}\u{FFFD}bar").into_cow());
    }

    #[test]
    fn test_from_utf16() {
        let pairs =
            [(String::from_str("𐍅𐌿𐌻𐍆𐌹𐌻𐌰\n"),
              vec![0xd800_u16, 0xdf45_u16, 0xd800_u16, 0xdf3f_u16,
                0xd800_u16, 0xdf3b_u16, 0xd800_u16, 0xdf46_u16,
                0xd800_u16, 0xdf39_u16, 0xd800_u16, 0xdf3b_u16,
                0xd800_u16, 0xdf30_u16, 0x000a_u16]),

             (String::from_str("𐐒𐑉𐐮𐑀𐐲𐑋 𐐏𐐲𐑍\n"),
              vec![0xd801_u16, 0xdc12_u16, 0xd801_u16,
                0xdc49_u16, 0xd801_u16, 0xdc2e_u16, 0xd801_u16,
                0xdc40_u16, 0xd801_u16, 0xdc32_u16, 0xd801_u16,
                0xdc4b_u16, 0x0020_u16, 0xd801_u16, 0xdc0f_u16,
                0xd801_u16, 0xdc32_u16, 0xd801_u16, 0xdc4d_u16,
                0x000a_u16]),

             (String::from_str("𐌀𐌖𐌋𐌄𐌑𐌉·𐌌𐌄𐌕𐌄𐌋𐌉𐌑\n"),
              vec![0xd800_u16, 0xdf00_u16, 0xd800_u16, 0xdf16_u16,
                0xd800_u16, 0xdf0b_u16, 0xd800_u16, 0xdf04_u16,
                0xd800_u16, 0xdf11_u16, 0xd800_u16, 0xdf09_u16,
                0x00b7_u16, 0xd800_u16, 0xdf0c_u16, 0xd800_u16,
                0xdf04_u16, 0xd800_u16, 0xdf15_u16, 0xd800_u16,
                0xdf04_u16, 0xd800_u16, 0xdf0b_u16, 0xd800_u16,
                0xdf09_u16, 0xd800_u16, 0xdf11_u16, 0x000a_u16 ]),

             (String::from_str("𐒋𐒘𐒈𐒑𐒛𐒒 𐒕𐒓 𐒈𐒚𐒍 𐒏𐒜𐒒𐒖𐒆 𐒕𐒆\n"),
              vec![0xd801_u16, 0xdc8b_u16, 0xd801_u16, 0xdc98_u16,
                0xd801_u16, 0xdc88_u16, 0xd801_u16, 0xdc91_u16,
                0xd801_u16, 0xdc9b_u16, 0xd801_u16, 0xdc92_u16,
                0x0020_u16, 0xd801_u16, 0xdc95_u16, 0xd801_u16,
                0xdc93_u16, 0x0020_u16, 0xd801_u16, 0xdc88_u16,
                0xd801_u16, 0xdc9a_u16, 0xd801_u16, 0xdc8d_u16,
                0x0020_u16, 0xd801_u16, 0xdc8f_u16, 0xd801_u16,
                0xdc9c_u16, 0xd801_u16, 0xdc92_u16, 0xd801_u16,
                0xdc96_u16, 0xd801_u16, 0xdc86_u16, 0x0020_u16,
                0xd801_u16, 0xdc95_u16, 0xd801_u16, 0xdc86_u16,
                0x000a_u16 ]),
             // Issue #12318, even-numbered non-BMP planes
             (String::from_str("\u{20000}"),
              vec![0xD840, 0xDC00])];

        for p in pairs.iter() {
            let (s, u) = (*p).clone();
            let s_as_utf16 = s.utf16_units().collect::<Vec<u16>>();
            let u_as_string = String::from_utf16(u.as_slice()).unwrap();

            assert!(::unicode::str::is_utf16(u.as_slice()));
            assert_eq!(s_as_utf16, u);

            assert_eq!(u_as_string, s);
            assert_eq!(String::from_utf16_lossy(u.as_slice()), s);

            assert_eq!(String::from_utf16(s_as_utf16.as_slice()).unwrap(), s);
            assert_eq!(u_as_string.utf16_units().collect::<Vec<u16>>(), u);
        }
    }

    #[test]
    fn test_utf16_invalid() {
        // completely positive cases tested above.
        // lead + eof
        assert!(String::from_utf16(&[0xD800]).is_err());
        // lead + lead
        assert!(String::from_utf16(&[0xD800, 0xD800]).is_err());

        // isolated trail
        assert!(String::from_utf16(&[0x0061, 0xDC00]).is_err());

        // general
        assert!(String::from_utf16(&[0xD800, 0xd801, 0xdc8b, 0xD800]).is_err());
    }

    #[test]
    fn test_from_utf16_lossy() {
        // completely positive cases tested above.
        // lead + eof
        assert_eq!(String::from_utf16_lossy(&[0xD800]), String::from_str("\u{FFFD}"));
        // lead + lead
        assert_eq!(String::from_utf16_lossy(&[0xD800, 0xD800]),
                   String::from_str("\u{FFFD}\u{FFFD}"));

        // isolated trail
        assert_eq!(String::from_utf16_lossy(&[0x0061, 0xDC00]), String::from_str("a\u{FFFD}"));

        // general
        assert_eq!(String::from_utf16_lossy(&[0xD800, 0xd801, 0xdc8b, 0xD800]),
                   String::from_str("\u{FFFD}𐒋\u{FFFD}"));
    }

    #[test]
    fn test_push_bytes() {
        let mut s = String::from_str("ABC");
        unsafe {
            let mv = s.as_mut_vec();
            mv.push_all(&[b'D']);
        }
        assert_eq!(s, "ABCD");
    }

    #[test]
    fn test_push_str() {
        let mut s = String::new();
        s.push_str("");
        assert_eq!(s.slice_from(0), "");
        s.push_str("abc");
        assert_eq!(s.slice_from(0), "abc");
        s.push_str("ประเทศไทย中华Việt Nam");
        assert_eq!(s.slice_from(0), "abcประเทศไทย中华Việt Nam");
    }

    #[test]
    fn test_push() {
        let mut data = String::from_str("ประเทศไทย中");
        data.push('华');
        data.push('b'); // 1 byte
        data.push('¢'); // 2 byte
        data.push('€'); // 3 byte
        data.push('𤭢'); // 4 byte
        assert_eq!(data, "ประเทศไทย中华b¢€𤭢");
    }

    #[test]
    fn test_pop() {
        let mut data = String::from_str("ประเทศไทย中华b¢€𤭢");
        assert_eq!(data.pop().unwrap(), '𤭢'); // 4 bytes
        assert_eq!(data.pop().unwrap(), '€'); // 3 bytes
        assert_eq!(data.pop().unwrap(), '¢'); // 2 bytes
        assert_eq!(data.pop().unwrap(), 'b'); // 1 bytes
        assert_eq!(data.pop().unwrap(), '华');
        assert_eq!(data, "ประเทศไทย中");
    }

    #[test]
    fn test_str_truncate() {
        let mut s = String::from_str("12345");
        s.truncate(5);
        assert_eq!(s, "12345");
        s.truncate(3);
        assert_eq!(s, "123");
        s.truncate(0);
        assert_eq!(s, "");

        let mut s = String::from_str("12345");
        let p = s.as_ptr();
        s.truncate(3);
        s.push_str("6");
        let p_ = s.as_ptr();
        assert_eq!(p_, p);
    }

    #[test]
    #[should_fail]
    fn test_str_truncate_invalid_len() {
        let mut s = String::from_str("12345");
        s.truncate(6);
    }

    #[test]
    #[should_fail]
    fn test_str_truncate_split_codepoint() {
        let mut s = String::from_str("\u{FC}"); // ü
        s.truncate(1);
    }

    #[test]
    fn test_str_clear() {
        let mut s = String::from_str("12345");
        s.clear();
        assert_eq!(s.len(), 0);
        assert_eq!(s, "");
    }

    #[test]
    fn test_str_add() {
        let a = String::from_str("12345");
        let b = a + "2";
        let b = b + "2";
        assert_eq!(b.len(), 7);
        assert_eq!(b, "1234522");
    }

    #[test]
    fn remove() {
        let mut s = "ศไทย中华Việt Nam; foobar".to_string();;
        assert_eq!(s.remove(0), 'ศ');
        assert_eq!(s.len(), 33);
        assert_eq!(s, "ไทย中华Việt Nam; foobar");
        assert_eq!(s.remove(17), 'ệ');
        assert_eq!(s, "ไทย中华Vit Nam; foobar");
    }

    #[test] #[should_fail]
    fn remove_bad() {
        "ศ".to_string().remove(1);
    }

    #[test]
    fn insert() {
        let mut s = "foobar".to_string();
        s.insert(0, 'ệ');
        assert_eq!(s, "ệfoobar");
        s.insert(6, 'ย');
        assert_eq!(s, "ệfooยbar");
    }

    #[test] #[should_fail] fn insert_bad1() { "".to_string().insert(1, 't'); }
    #[test] #[should_fail] fn insert_bad2() { "ệ".to_string().insert(1, 't'); }

    #[test]
    fn test_slicing() {
        let s = "foobar".to_string();
        assert_eq!("foobar", &s[]);
        assert_eq!("foo", &s[..3]);
        assert_eq!("bar", &s[3..]);
        assert_eq!("oob", &s[1..4]);
    }

    #[test]
    fn test_simple_types() {
        assert_eq!(1i.to_string(), "1");
        assert_eq!((-1i).to_string(), "-1");
        assert_eq!(200u.to_string(), "200");
        assert_eq!(2u8.to_string(), "2");
        assert_eq!(true.to_string(), "true");
        assert_eq!(false.to_string(), "false");
        assert_eq!(("hi".to_string()).to_string(), "hi");
    }

    #[test]
    fn test_vectors() {
        let x: Vec<int> = vec![];
        assert_eq!(format!("{:?}", x), "[]");
        assert_eq!(format!("{:?}", vec![1i]), "[1]");
        assert_eq!(format!("{:?}", vec![1i, 2, 3]), "[1, 2, 3]");
        assert!(format!("{:?}", vec![vec![], vec![1i], vec![1i, 1]]) ==
               "[[], [1], [1, 1]]");
    }

    #[test]
    fn test_from_iterator() {
        let s = "ศไทย中华Việt Nam".to_string();
        let t = "ศไทย中华";
        let u = "Việt Nam";

        let a: String = s.chars().collect();
        assert_eq!(s, a);

        let mut b = t.to_string();
        b.extend(u.chars());
        assert_eq!(s, b);

        let c: String = vec![t, u].into_iter().collect();
        assert_eq!(s, c);

        let mut d = t.to_string();
        d.extend(vec![u].into_iter());
        assert_eq!(s, d);
    }

    #[bench]
    fn bench_with_capacity(b: &mut Bencher) {
        b.iter(|| {
            String::with_capacity(100)
        });
    }

    #[bench]
    fn bench_push_str(b: &mut Bencher) {
        let s = "ศไทย中华Việt Nam; Mary had a little lamb, Little lamb";
        b.iter(|| {
            let mut r = String::new();
            r.push_str(s);
        });
    }

    const REPETITIONS: u64 = 10_000;

    #[bench]
    fn bench_push_str_one_byte(b: &mut Bencher) {
        b.bytes = REPETITIONS;
        b.iter(|| {
            let mut r = String::new();
            for _ in range(0, REPETITIONS) {
                r.push_str("a")
            }
        });
    }

    #[bench]
    fn bench_push_char_one_byte(b: &mut Bencher) {
        b.bytes = REPETITIONS;
        b.iter(|| {
            let mut r = String::new();
            for _ in range(0, REPETITIONS) {
                r.push('a')
            }
        });
    }

    #[bench]
    fn bench_push_char_two_bytes(b: &mut Bencher) {
        b.bytes = REPETITIONS * 2;
        b.iter(|| {
            let mut r = String::new();
            for _ in range(0, REPETITIONS) {
                r.push('â')
            }
        });
    }

    #[bench]
    fn from_utf8_lossy_100_ascii(b: &mut Bencher) {
        let s = b"Hello there, the quick brown fox jumped over the lazy dog! \
                  Lorem ipsum dolor sit amet, consectetur. ";

        assert_eq!(100, s.len());
        b.iter(|| {
            let _ = String::from_utf8_lossy(s);
        });
    }

    #[bench]
    fn from_utf8_lossy_100_multibyte(b: &mut Bencher) {
        let s = "𐌀𐌖𐌋𐌄𐌑𐌉ปรدولة الكويتทศไทย中华𐍅𐌿𐌻𐍆𐌹𐌻𐌰".as_bytes();
        assert_eq!(100, s.len());
        b.iter(|| {
            let _ = String::from_utf8_lossy(s);
        });
    }

    #[bench]
    fn from_utf8_lossy_invalid(b: &mut Bencher) {
        let s = b"Hello\xC0\x80 There\xE6\x83 Goodbye";
        b.iter(|| {
            let _ = String::from_utf8_lossy(s);
        });
    }

    #[bench]
    fn from_utf8_lossy_100_invalid(b: &mut Bencher) {
        let s = repeat(0xf5u8).take(100).collect::<Vec<_>>();
        b.iter(|| {
            let _ = String::from_utf8_lossy(s.as_slice());
        });
    }
}<|MERGE_RESOLUTION|>--- conflicted
+++ resolved
@@ -40,12 +40,8 @@
 }
 
 /// A possible error value from the `String::from_utf8` function.
-<<<<<<< HEAD
-#[stable(feature = "rust1", since = "1.0.0")]
-=======
-#[stable]
+#[stable(feature = "rust1", since = "1.0.0")]
 #[derive(Show)]
->>>>>>> 0430a43d
 pub struct FromUtf8Error {
     bytes: Vec<u8>,
     error: Utf8Error,
@@ -688,44 +684,28 @@
     pub fn utf8_error(&self) -> Utf8Error { self.error }
 }
 
-#[stable]
+#[stable(feature = "rust1", since = "1.0.0")]
 impl fmt::Display for FromUtf8Error {
     fn fmt(&self, f: &mut fmt::Formatter) -> fmt::Result {
         fmt::Display::fmt(&self.error, f)
     }
 }
 
-<<<<<<< HEAD
-#[stable(feature = "rust1", since = "1.0.0")]
-impl fmt::String for FromUtf8Error {
-    fn fmt(&self, f: &mut fmt::Formatter) -> fmt::Result {
-        fmt::String::fmt(&self.error, f)
-    }
-=======
-#[stable]
+#[stable(feature = "rust1", since = "1.0.0")]
 impl Error for FromUtf8Error {
     fn description(&self) -> &str { "invalid utf-8" }
->>>>>>> 0430a43d
-}
-
-#[stable]
+}
+
+#[stable(feature = "rust1", since = "1.0.0")]
 impl fmt::Display for FromUtf16Error {
     fn fmt(&self, f: &mut fmt::Formatter) -> fmt::Result {
         fmt::Display::fmt("invalid utf-16: lone surrogate found", f)
     }
 }
 
-<<<<<<< HEAD
-#[stable(feature = "rust1", since = "1.0.0")]
-impl fmt::String for FromUtf16Error {
-    fn fmt(&self, f: &mut fmt::Formatter) -> fmt::Result {
-        fmt::String::fmt("invalid utf-16: lone surrogate found", f)
-    }
-=======
-#[stable]
+#[stable(feature = "rust1", since = "1.0.0")]
 impl Error for FromUtf16Error {
     fn description(&self) -> &str { "invalid utf-16" }
->>>>>>> 0430a43d
 }
 
 #[stable(feature = "rust1", since = "1.0.0")]
@@ -837,26 +817,16 @@
     }
 }
 
-<<<<<<< HEAD
-#[stable(feature = "rust1", since = "1.0.0")]
-impl fmt::String for String {
-=======
-#[stable]
+#[stable(feature = "rust1", since = "1.0.0")]
 impl fmt::Display for String {
->>>>>>> 0430a43d
     #[inline]
     fn fmt(&self, f: &mut fmt::Formatter) -> fmt::Result {
         fmt::Display::fmt(&**self, f)
     }
 }
 
-<<<<<<< HEAD
-#[unstable(feature = "collections", reason = "waiting on fmt stabilization")]
-impl fmt::Show for String {
-=======
-#[stable]
+#[stable(feature = "rust1", since = "1.0.0")]
 impl fmt::Debug for String {
->>>>>>> 0430a43d
     #[inline]
     fn fmt(&self, f: &mut fmt::Formatter) -> fmt::Result {
         fmt::Debug::fmt(&**self, f)
@@ -883,7 +853,7 @@
     }
 }
 
-#[stable]
+#[stable(feature = "rust1", since = "1.0.0")]
 impl ops::Index<ops::Range<uint>> for String {
     type Output = str;
     #[inline]
@@ -891,7 +861,7 @@
         &self[][*index]
     }
 }
-#[stable]
+#[stable(feature = "rust1", since = "1.0.0")]
 impl ops::Index<ops::RangeTo<uint>> for String {
     type Output = str;
     #[inline]
@@ -899,7 +869,7 @@
         &self[][*index]
     }
 }
-#[stable]
+#[stable(feature = "rust1", since = "1.0.0")]
 impl ops::Index<ops::RangeFrom<uint>> for String {
     type Output = str;
     #[inline]
@@ -907,7 +877,7 @@
         &self[][*index]
     }
 }
-#[stable]
+#[stable(feature = "rust1", since = "1.0.0")]
 impl ops::Index<ops::FullRange> for String {
     type Output = str;
     #[inline]
